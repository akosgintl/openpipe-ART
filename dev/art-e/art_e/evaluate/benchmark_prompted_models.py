# To run:
# uv run scripts/benchmark_prompted_models.py

import art
import asyncio
import polars as pl
from art.local import LocalBackend
from dotenv import load_dotenv
from art_e.data.local_email_db import generate_database
from art_e.project_types import ProjectPolicyConfig
from art_e.evaluate.benchmark import benchmark_model
import os

load_dotenv()
generate_database()

# Turn this on to trace rollouts to weave.
# weave.init(project_name="email_agent")

MODELS_TO_BENCHMARK = [
    # ("gpt-4o", "openai/gpt-4o"),
    # ("gpt-4.1-mini", "openai/gpt-4.1-mini"),
    # ("gpt-4.1", "openai/gpt-4.1"),
    # ("o4-mini", "openai/o4-mini"),
    # ("o3", "openai/o3"),
    # ("qwen3-235b", "openrouter/qwen/qwen3-235b-a22b"),
    # ("qwen3-32b", "openrouter/qwen/qwen3-32b"),
    # # ("deepseek-r1", "openrouter/deepseek-ai/DeepSeek-R1"),
    # ("gemini-2.5-flash", "gemini/gemini-2.5-flash"),
    # ("sonnet 4", "openrouter/anthropic/claude-sonnet-4"),
    # ("gemini-2.5-pro", "gemini/gemini-2.5-pro"),
    # ("gpt-oss-20b", "openrouter/openai/gpt-oss-20b"),
    # ("gpt-oss-120b", "openrouter/openai/gpt-oss-120b"),
    ("q3-235b-2507", "openrouter/qwen/qwen3-235b-a22b-2507"),
]

TEST_SET_ENTRIES = 100


async def main():
    backend = LocalBackend()
    models = []
    for model_name, model_id in MODELS_TO_BENCHMARK:
        model = art.Model(
            name=model_name.split("/")[-1],
            project="email_agent",
            inference_model_name=model_id,
            config=ProjectPolicyConfig(),
        )
        await model.register(backend)
        models.append(model)

    results = await asyncio.gather(
        *[benchmark_model(model, TEST_SET_ENTRIES) for model in models]
    )
    for model in models:
        print(f"Pushing {model.name} to S3")
        await backend._experimental_push_to_s3(
            model,
            s3_bucket=os.environ["BACKUP_BUCKET"],
        )

    df: pl.DataFrame = pl.concat(results)
    df = df.transpose(include_header=True)

    col_names = {"column": "metric"}
    for i, model in enumerate(MODELS_TO_BENCHMARK):
        col_names[f"column_{i}"] = model[0]

    df = df.rename(col_names)
    with open("data/benchmark_prompted_models.html", "w") as f:
        f.write(df.to_pandas().to_html())

    print(df.to_pandas().to_markdown())

<<<<<<< HEAD
    print(f"View full table at `./data/benchmark_prompted_models.html`")
=======
    print("View full table at `./data/benchmark_prompted_models.html`")
>>>>>>> ab57ee97


asyncio.run(main())<|MERGE_RESOLUTION|>--- conflicted
+++ resolved
@@ -72,12 +72,7 @@
         f.write(df.to_pandas().to_html())
 
     print(df.to_pandas().to_markdown())
-
-<<<<<<< HEAD
-    print(f"View full table at `./data/benchmark_prompted_models.html`")
-=======
     print("View full table at `./data/benchmark_prompted_models.html`")
->>>>>>> ab57ee97
 
 
 asyncio.run(main())