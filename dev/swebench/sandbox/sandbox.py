--- conflicted
+++ resolved
@@ -1,10 +1,6 @@
 from abc import ABC, abstractmethod
-<<<<<<< HEAD
 import os
-from typing import Literal, Optional, List
-=======
 from typing import List, Literal, Optional
->>>>>>> b854664e
 
 Provider = Literal["daytona", "modal"]
 
