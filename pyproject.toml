--- conflicted
+++ resolved
@@ -18,15 +18,9 @@
     "peft>=0.14.0",
     "hf-xet>=1.1.0",
     "bitsandbytes>=0.45.2",
-<<<<<<< HEAD
 #    "unsloth==2025.8.1",
     "unsloth-zoo",
     "vllm==0.10.1+gptoss",
-=======
-    "unsloth==2025.8.1",
-    "unsloth-zoo==2025.8.1",
-    "vllm==0.10.0",
->>>>>>> b854664e
     "torchtune",
     "trl>=0.19.0",
     "torch>=2.7.0",
