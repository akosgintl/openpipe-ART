--- conflicted
+++ resolved
@@ -13,11 +13,7 @@
     "torchao>=0.9.0",
     "unsloth==2025.5.1 ; sys_platform == 'linux'",
     "unsloth-zoo==2025.5.1 ; sys_platform == 'linux'",
-<<<<<<< HEAD
     "vllm==0.8.0",
-=======
-    "vllm==0.7.3",
->>>>>>> 922e3c23
     "wandb>=0.19.8",
     "peft>=0.14.0",
     "typer>=0.15.2",
