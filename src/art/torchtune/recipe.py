--- conflicted
+++ resolved
@@ -48,12 +48,9 @@
 )
 from tqdm import tqdm
 
-<<<<<<< HEAD
 from .activation_offloading import get_act_offloading_ctx_manager, OffloadActivations
-=======
 from .. import dev, types
 from ..local.pack import PackedTensors, packed_tensors_from_dir
->>>>>>> b854664e
 from .batch import Batch
 from .config import (
     CompileConfig,
