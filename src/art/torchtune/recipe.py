--- conflicted
+++ resolved
@@ -851,7 +851,7 @@
         # assert torch.equal(mask, block_mask.to_dense()), "masks differ"
 
         use_causal_advantages = dev_config.get("use_causal_advantages", False)
-        if use_causal_advantages:
+        if use_causal_advantages and not return_new_logprobs:
             attn_bias = torch.zeros(
                 (
                     inputs["tokens"].shape[0],
@@ -913,10 +913,12 @@
             ).squeeze(-1)
             new_logprobs[start:end] = selected_logits[start:end] - torch.logsumexp(
                 logits, dim=-1
-<<<<<<< HEAD
             )
 
         del hidden_states, logits
+
+        if return_new_logprobs:
+            return new_logprobs
 
         if use_causal_advantages:
             if isinstance(self.activations_handling_ctx, OffloadActivations):
@@ -943,8 +945,6 @@
 
             normalized_influence = (influence - group_mean_influence) / (
                 group_std_influence + 1e-6
-=======
->>>>>>> a9a76e15
             )
             normalized_influence = torch.where(
                 torch.logical_or(
@@ -956,14 +956,6 @@
             advantages += normalized_influence * torch.sign(advantages)
             attn_bias.requires_grad = False
 
-<<<<<<< HEAD
-=======
-        del hidden_states, logits
-
-        if return_new_logprobs:
-            return new_logprobs
-
->>>>>>> a9a76e15
         old_logprobs = torch.where(
             torch.isnan(old_logprobs),
             new_logprobs.detach(),
