import asyncio
from contextlib import nullcontext
import nest_asyncio
import os
from peft.peft_model import PeftModel
import torch
from trl import GRPOTrainer
from typing import cast, Callable, TYPE_CHECKING

from .. import dev
from ..types import TrainConfig
from ..utils.group_aggregate import group_aggregate

if TYPE_CHECKING:
    from .service import TrainInputs

nest_asyncio.apply()


async def train(
    trainer: "GRPOTrainer",
    results_queue: asyncio.Queue[dict[str, float]],
) -> None:
    _compute_loss = trainer.compute_loss
    _log = trainer.log
    trainer.compute_loss = get_compute_loss_fn(trainer)
    trainer.log = get_log_fn(trainer, results_queue)
    try:
        trainer.train()
    finally:
        trainer.compute_loss = _compute_loss
        trainer.log = _log


def get_compute_loss_fn(trainer: "GRPOTrainer") -> Callable[..., torch.Tensor]:
    def compute_loss(
        model: "PeftModel",
        inputs: "TrainInputs",
        return_outputs: bool = False,
        num_items_in_batch: int | None = None,
    ) -> torch.Tensor:
        config: TrainConfig = inputs.pop("config")  # type: ignore
        _config: dev.TrainConfig = inputs.pop("_config")  # type: ignore
        return_new_logprobs: bool = inputs.pop("return_new_logprobs", False)  # type: ignore

        if optimizer := trainer.optimizer:
            optimizer = getattr(optimizer, "optimizer", optimizer)
            if param_groups := getattr(optimizer, "param_groups"):
                for param_group in param_groups:
                    param_group["lr"] = config.learning_rate
                    # param_group["betas"] = config.betas
                    # if param_group.get("weight_decay"):
                    #     param_group["weight_decay"] = config.weight_decay

        # Move tensors to the correct device
        inputs = {
            key: tensor.to(trainer.accelerator.device)  # type: ignore
            for key, tensor in inputs.items()
        }

        # Unsloth code
        autocast_dtype = (
            torch.float16
            if os.environ.get("ACCELERATE_MIXED_PRECISION", "fp16") == "fp16"
            else torch.bfloat16
        )
        if os.environ.get("UNSLOTH_FORCE_FLOAT32", "0") == "1":
            autocast_dtype = torch.float16

        batch_size, seq_len = inputs["tokens"].size()
        attn_bias = calculate_attn_bias(
            batch_size,
            seq_len,
            trainer.accelerator.device,
            inputs["group_ids"],
            inputs["parent_ids"],
            autocast_dtype,
        )

        # Calculate log probabilities
        lm_head_t = cast(
            torch.Tensor,
            trainer.model.get_output_embeddings().weight.t(),  # type: ignore
        )  # Shape [H, V]
        next_input_ids = shift_tensor(inputs["tokens"], 0)
        chunk_size = _config.get("logprob_calculation_chunk_size", 1024)
        # Assert that sequence length is evenly divisible by the chunk size
        assert (
            seq_len % chunk_size == 0
        ), f"Sequence length ({seq_len}) must be evenly divisible by chunk size ({chunk_size})"
        os.environ["UNSLOTH_RETURN_HIDDEN_STATES"] = "1"
        new_logprobs, entropies = calculate_logprobs(
            autocast_dtype,
            trainer,
            inputs["tokens"],
            attn_bias,
            next_input_ids,
            lm_head_t,
            chunk_size=chunk_size,
            inference_mode=return_new_logprobs,
            no_grad=return_new_logprobs,
            reference_logprobs=False,
        )
        if return_new_logprobs:
            return torch.nn.functional.pad(new_logprobs[:, :-1], (1, 0), value=0.0)
        if config.beta > 0.0:
            ref_logprobs, _ = calculate_logprobs(
                autocast_dtype,
                trainer,
                inputs["tokens"],
                attn_bias,
                next_input_ids,
                lm_head_t,
                chunk_size=chunk_size,
                inference_mode=True,
                no_grad=False,
                reference_logprobs=True,
            )
        else:
            ref_logprobs = None
        del attn_bias

        # Shift inputs for loss calculation
        old_logprobs = shift_tensor(inputs["logprobs"], 0.0)
        advantages = shift_tensor(inputs["advantages"], 0.0)
        assistant_mask = shift_tensor(inputs["assistant_mask"], False).to(
            new_logprobs.dtype
        )
        weights = shift_tensor(inputs["weights"], 0.0)
        # Assume missing old logprobs were sampled under the current policy
        old_logprobs = torch.where(
            torch.isnan(old_logprobs),
            new_logprobs.detach(),
            old_logprobs,
        )
        logprob_diff = new_logprobs - old_logprobs
        if _config.get("importance_sampling_level", "token") == "sequence":
            prob_ratio = torch.exp(
                group_aggregate(
                    logprob_diff,
                    by=shift_tensor(inputs["group_ids"], 0) * assistant_mask,
                    reduce="mean",
                )
            )
        else:
            prob_ratio = torch.exp(logprob_diff)
        epsilon = _config.get("epsilon", 0.2)
        epsilon_high = _config.get("epsilon_high", epsilon)
        if epsilon_high is None:
            epsilon_high = epsilon
        if max_negative_advantage_importance_sampling_weight := _config.get(
            "max_negative_advantage_importance_sampling_weight", None
        ):
            prob_ratio = torch.clamp(
                prob_ratio, max=max_negative_advantage_importance_sampling_weight
            )
<<<<<<< HEAD
        if _config.get("gmpo", True):
            advantage_signs = -torch.sign(advantages)
            signed_logprob_diff = logprob_diff * advantage_signs
            signed_logprob_diff_clamp = torch.clamp(
                signed_logprob_diff, -epsilon, epsilon_high
            )
            signed_logprob_diff_max = torch.max(
                signed_logprob_diff, signed_logprob_diff_clamp
            )
            logprobs_diff_max = advantage_signs * signed_logprob_diff_max
            prob_ratio = torch.exp(logprobs_diff_max)
            policy_loss = -advantages * prob_ratio
        else:
            policy_loss = -torch.min(
                prob_ratio * advantages,
                torch.clip(prob_ratio, 1 - epsilon, 1 + epsilon_high) * advantages,
            )
=======
        policy_loss = -torch.min(
            prob_ratio * advantages,
            torch.clip(prob_ratio, 1 - epsilon, 1 + epsilon_high) * advantages,
        )
        if upper_bound := _config.get("truncated_importance_sampling", None):
            policy_loss *= torch.clamp(prob_ratio, max=upper_bound)
>>>>>>> 82bc8969
        if ref_logprobs is not None:
            kl_div = (
                torch.exp(ref_logprobs - new_logprobs)
                - (ref_logprobs - new_logprobs)
                - 1.0
            )
        else:
            kl_div = torch.zeros_like(policy_loss)

        policy_loss = policy_loss * weights * assistant_mask
        kl_div = kl_div * weights * assistant_mask
        mean_policy_loss = policy_loss.sum() / (assistant_mask.sum() + 1e-6)
        mean_kl = kl_div.sum() / (assistant_mask.sum() + 1e-6)

        # Compute mean entropy for the current step
        shifted_entropies = shift_tensor(entropies, 0.0)
        mean_entropy = (shifted_entropies * weights * assistant_mask).sum() / (
            assistant_mask.sum() + 1e-6
        )

        trainer._metrics["train"]["learning_rate"].append(config.learning_rate)
        trainer._metrics["train"]["policy_loss"].append(mean_policy_loss.item())
        trainer._metrics["train"]["entropy"].append(mean_entropy.item())  # type: ignore
        if config.beta > 0.0:
            trainer._metrics["train"]["kl_div"].append(mean_kl.item())
        return mean_policy_loss + config.beta * mean_kl

    return compute_loss


def get_log_fn(
    trainer: "GRPOTrainer", results_queue: asyncio.Queue[dict[str, float]]
) -> Callable[..., None]:
    def log(logs: dict[str, float], start_time: float | None = None) -> None:
        metrics = {
            key: sum(val) / len(val) for key, val in trainer._metrics["train"].items()
        }  # average the metrics

        # This method can be called both in training and evaluation. When called in evaluation, the keys in `logs`
        # start with "eval_". We need to add the prefix "eval_" to the keys in `metrics` to match the format.
        if next(iter(logs.keys())).startswith("eval_"):
            metrics = {f"eval_{key}": val for key, val in metrics.items()}

        logs = {**logs, **metrics}
        logs.pop("learning_rate", None)
        results_queue.put_nowait(logs)
        trainer._metrics["train"].clear()

    return log


def calculate_attn_bias(
    batch_size: int,
    seq_len: int,
    device: torch.device,
    group_ids: torch.Tensor,
    parent_ids: torch.Tensor,
    autocast_dtype: torch.dtype,
) -> torch.Tensor:
    mask = calculate_mask(batch_size, seq_len, device, group_ids, parent_ids)
    # Use the same dtype as autocast to save memory and avoid dtype conversions
    attn_bias = torch.where(
        mask,
        torch.tensor(
            0.0,
            dtype=autocast_dtype,
            device=device,
        ),
        torch.tensor(
            float("-inf"),
            dtype=autocast_dtype,
            device=device,
        ),
    )
    del mask
    return attn_bias


def calculate_mask(
    batch_size: int,
    seq_len: int,
    device: torch.device,
    group_ids: torch.Tensor,
    parent_ids: torch.Tensor,
) -> torch.Tensor:
    causal_mask = (
        torch.tril(
            torch.ones(
                seq_len,
                seq_len,
                dtype=torch.bool,
                device=device,
            )
        )
        .unsqueeze(0)
        .expand(batch_size, seq_len, seq_len)
    )
    group_mask = group_ids.unsqueeze(2) == group_ids.unsqueeze(1)
    parent_mask = parent_ids.unsqueeze(2) == group_ids.unsqueeze(1)
    mask = causal_mask & (group_mask | parent_mask)
    return mask


def calculate_logprobs(
    autocast_dtype: torch.dtype,
    trainer: "GRPOTrainer",
    input_ids: torch.Tensor,
    causal_mask: torch.Tensor,
    next_input_ids: torch.Tensor,
    lm_head_t: torch.Tensor,
    chunk_size: int,
    inference_mode: bool,
    no_grad: bool,
    reference_logprobs: bool,
) -> tuple[
    torch.Tensor, torch.Tensor
]:  # Returns (log_probs, entropy) both shape [B, S]
    with (
        torch.amp.autocast_mode.autocast(device_type="cuda", dtype=autocast_dtype),
        torch.inference_mode() if inference_mode else nullcontext(),
        torch.no_grad() if no_grad else nullcontext(),
        (
            trainer.accelerator.unwrap_model(
                trainer.model, keep_fp32_wrapper=False
            ).disable_adapter()
            if reference_logprobs
            else nullcontext()
        ),
    ):
        hidden_states = trainer.model(  # type: ignore
            input_ids=input_ids, causal_mask=causal_mask
        ).logits  # Shape [B, S, H]
    return _calculate_logprobs(lm_head_t, hidden_states, next_input_ids, chunk_size)


def _calculate_logprobs(
    lm_head_t: torch.Tensor,  # Shape [H, V]
    hidden_states: torch.Tensor,  # Shape [B, S, H]
    next_input_ids: torch.Tensor,  # Shape [B, S]
    chunk_size: int,
) -> tuple[
    torch.Tensor, torch.Tensor
]:  # Returns (log_probs, entropy) both shape [B, S]
    batch_size, seq_len, _ = hidden_states.shape
    # Output shape is [B, S]
    log_probs = torch.empty(
        (batch_size, seq_len),
        dtype=hidden_states.dtype,
        device=hidden_states.device,
    )
    entropy = torch.empty(
        (batch_size, seq_len),
        dtype=hidden_states.dtype,
        device=hidden_states.device,
    )
    # Ensure lm_head_t is in the same dtype as hidden_states
    lm_head_t = lm_head_t.to(hidden_states.dtype)

    # Chunk over sequence length S using Python range
    for i in range(0, seq_len, chunk_size):
        chunk_hs = hidden_states[:, i : i + chunk_size, :]  # [B, chunk_size, H]
        chunk_input_ids = next_input_ids[:, i : i + chunk_size]  # [B, chunk_size]
        chunk_logits = torch.matmul(chunk_hs, lm_head_t)  # [B, chunk_size, V]
        chunk_selected_logits = torch.gather(
            chunk_logits, dim=-1, index=chunk_input_ids.unsqueeze(-1)
        ).squeeze(
            -1
        )  # [B, chunk_size]
        chunk_logsumexp = torch.logsumexp(chunk_logits, dim=-1)  # [B, chunk_size]
        log_probs[:, i : i + chunk_size] = chunk_selected_logits - chunk_logsumexp

        # Compute entropy for the chunk
        log_probs_full = chunk_logits - chunk_logsumexp.unsqueeze(-1)
        chunk_entropy = (-torch.exp(log_probs_full) * log_probs_full).sum(
            dim=-1
        )  # [B, chunk_size]
        entropy[:, i : i + chunk_size] = chunk_entropy

        del (
            chunk_hs,
            chunk_input_ids,
            chunk_logits,
            chunk_selected_logits,
            chunk_logsumexp,
            log_probs_full,
            chunk_entropy,
        )
    del hidden_states
    return log_probs, entropy


def shift_tensor(tensor: torch.Tensor, pad: int | float | bool) -> torch.Tensor:
    return torch.nn.functional.pad(tensor[:, 1:], (0, 1), value=pad)<|MERGE_RESOLUTION|>--- conflicted
+++ resolved
@@ -154,7 +154,6 @@
             prob_ratio = torch.clamp(
                 prob_ratio, max=max_negative_advantage_importance_sampling_weight
             )
-<<<<<<< HEAD
         if _config.get("gmpo", True):
             advantage_signs = -torch.sign(advantages)
             signed_logprob_diff = logprob_diff * advantage_signs
@@ -172,14 +171,8 @@
                 prob_ratio * advantages,
                 torch.clip(prob_ratio, 1 - epsilon, 1 + epsilon_high) * advantages,
             )
-=======
-        policy_loss = -torch.min(
-            prob_ratio * advantages,
-            torch.clip(prob_ratio, 1 - epsilon, 1 + epsilon_high) * advantages,
-        )
         if upper_bound := _config.get("truncated_importance_sampling", None):
             policy_loss *= torch.clamp(prob_ratio, max=upper_bound)
->>>>>>> 82bc8969
         if ref_logprobs is not None:
             kl_div = (
                 torch.exp(ref_logprobs - new_logprobs)
