from typing import Literal
from typing_extensions import TypedDict


class TrainConfig(TypedDict, total=False):
    advantage_balance: float
    """Balance between negative and positive advantages in the range [-1.0, 1.0]. \
-1.0 means only training on negative advantages, 1.0 means only training on \
positive advantages. Defaults to 0.0 (perfectly balanced)."""
    allow_training_without_logprobs: bool
    epsilon: float  # clip epsilon, using the same name as TRL
    epsilon_high: (
        float | None
    )  # asymmetric clip upper bound. Defaults to epsilon when None
    importance_sampling_level: Literal["token", "sequence"]
    logprob_calculation_chunk_size: int
    max_negative_advantage_importance_sampling_weight: float
    plot_tensors: bool
    precalculate_logprobs: bool
    scale_rewards: bool
<<<<<<< HEAD
    use_causal_advantages: bool
=======
    truncated_importance_sampling: float | None
>>>>>>> d6568438
<|MERGE_RESOLUTION|>--- conflicted
+++ resolved
@@ -18,8 +18,5 @@
     plot_tensors: bool
     precalculate_logprobs: bool
     scale_rewards: bool
-<<<<<<< HEAD
-    use_causal_advantages: bool
-=======
     truncated_importance_sampling: float | None
->>>>>>> d6568438
+    use_causal_advantages: bool